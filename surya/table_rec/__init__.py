--- conflicted
+++ resolved
@@ -79,7 +79,7 @@
                 processed_logits = {}
                 for k, _, mode in BOX_PROPERTIES:
                     k_logits = return_dict["box_property_logits"][k][:, -1, :]  # Get all batch logits at once
-
+                    
                     if mode == "classification":
                         # Process all classification logits in one operation
                         items = torch.argmax(k_logits, dim=-1)
@@ -108,21 +108,13 @@
                                 box_property[k] = int(items[k][j].item())
                     box_properties.append(box_property)
 
-<<<<<<< HEAD
                 all_done = all_done | done
                 all_done_cpu = all_done.cpu()
-=======
-                all_done = all_done | done.cpu()
->>>>>>> 77f421d6
 
                 if all_done_cpu[:current_batch_size].all():
                     break
 
-<<<<<<< HEAD
                 batch_input_ids = torch.tensor(shaper.dict_to_labels(box_properties), dtype=torch.long)
-=======
-                batch_input_ids = torch.tensor(shaper.dict_to_labels(box_properties), dtype=torch.long).to(self.model.device)
->>>>>>> 77f421d6
                 batch_input_ids = batch_input_ids.unsqueeze(1)  # Add sequence length dimension
 
                 for j, (box_property, status) in enumerate(zip(box_properties, all_done_cpu)):
@@ -243,6 +235,7 @@
 
         return output_order
 
+
     def decode_batch_predictions(self, rowcol_predictions, cell_predictions, orig_sizes, idx_map, shaper):
         results = []
         for j, (img_predictions, orig_size) in enumerate(zip(rowcol_predictions, orig_sizes)):
@@ -329,9 +322,9 @@
                                     used_spanning_cells.add(zz)
                                     spanning_cell.col_id = l
                                     cells.append(spanning_cell)
-                                    skip_columns = spanning_cell.colspan - 1  # Skip columns that are part of the spanning cell
+                                    skip_columns = spanning_cell.colspan - 1 # Skip columns that are part of the spanning cell
                             else:
-                                used_spanning_cells.add(zz)  # Skip this spanning cell
+                                used_spanning_cells.add(zz) # Skip this spanning cell
 
                     if not cell_added:
                         cells.append(
