--- conflicted
+++ resolved
@@ -1,10 +1,7 @@
 import copy
-<<<<<<< HEAD
+from typing import Any, Dict, List, Optional
 from copy import deepcopy
 from typing import List, Tuple, Any, Optional
-=======
-from typing import Any, Dict, List, Optional
->>>>>>> 10d353ea
 
 from pydantic import BaseModel, computed_field, field_validator
 
