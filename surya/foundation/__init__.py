--- conflicted
+++ resolved
@@ -22,10 +22,8 @@
 )
 from surya.common.surya.schema import TaskNames
 
-from surya.foundation.cache.dynamic import (  # noqa: F401
-    ContinuousBatchingCache,
-)  # noqa: F401
 from surya.foundation.cache.static import StaticOpsContinuousBatchingCache
+from surya.foundation.cache.dynamic import DynamicOpsContinuousBatchingCache
 from surya.settings import settings
 from surya.logging import get_logger, configure_logging
 
@@ -137,7 +135,8 @@
             * self.model.config.sliding_window
         )
         max_cache_len = max_image_tokens + max_text_tokens
-        self.kv_cache = StaticOpsContinuousBatchingCache(
+        kv_cache_cls = StaticOpsContinuousBatchingCache if settings.TORCH_DEVICE_MODEL == "xla" else DynamicOpsContinuousBatchingCache
+        self.kv_cache = kv_cache_cls(
             self.model.config,
             batch_size,
             max_cache_len,
@@ -536,8 +535,6 @@
             attention_mask,
             cache_idxs_padded,  # unpadded
             text_lengths,
-            image_lengths,  # These can be unpadded, since we use cache_idxs later
-            torch.tensor([valid_batch_size]).to(self.model.device),
         )
 
         if current_inputs is None:
@@ -607,11 +604,7 @@
         math_mode: bool = True,
         drop_repeated_tokens: bool = True,
         max_lookahead_tokens: Optional[int] = None,
-<<<<<<< HEAD
-        top_k: int = 0
-=======
-        top_k: int = 5,
->>>>>>> 2351d34b
+        top_k: Optional[int] = None
     ) -> tuple:
         allowed_tasks = self.tasks.keys()
         assert all([task_name in allowed_tasks for task_name in task_names]), (
@@ -676,15 +669,11 @@
 
                 predicted_tokens_cpu = outputs.preds.cpu()
                 scores_cpu = outputs.scores.cpu()
-<<<<<<< HEAD
-                if top_k > 0:
+                bbox_preds_cpu = outputs.bbox_preds.cpu()
+                if top_k is not None:
                     batch_top_k_probs, batch_top_k_indices = torch.topk(outputs.token_probs, k=top_k, dim=-1)
                     batch_top_k_probs_cpu = batch_top_k_probs.cpu()
                     batch_top_k_indices_cpu = batch_top_k_indices.cpu()
-=======
-                token_probs_cpu = outputs.token_probs.cpu()
-                bbox_preds_cpu = outputs.bbox_preds.cpu()
->>>>>>> 2351d34b
 
                 for temp_idx, b_idx in enumerate(merge_idxs):
                     if self.batch_prompt_mapping[b_idx] is not None:
@@ -694,14 +683,13 @@
                             token = predicted_tokens_cpu[temp_idx, t_idx].item()
                             predicted_tokens[p_idx].append(token)
 
-                            # Keep on GPU for later postprocessing
                             batch_bboxes[p_idx, batch_pos[p_idx]] = bbox_preds_cpu[
                                 temp_idx, t_idx
                             ]
                             batch_pos[p_idx] += 1
                             scores[p_idx].append(scores_cpu[temp_idx, t_idx].item())
 
-                            if top_k > 0:
+                            if top_k is not None:
                                 top_k_scores = {
                                     batch_top_k_indices_cpu[temp_idx, t_idx, k].item(): batch_top_k_probs_cpu[temp_idx, t_idx, k].item()
                                     for k in range(top_k)
@@ -723,15 +711,11 @@
 
                 predicted_tokens_cpu = outputs.preds.cpu()
                 scores_cpu = outputs.scores.cpu()
-<<<<<<< HEAD
-                if top_k > 0:
+                bbox_preds_cpu = outputs.bbox_preds.cpu()
+                if top_k is not None:
                     batch_top_k_probs, batch_top_k_indices = torch.topk(outputs.token_probs, k=top_k, dim=-1)
                     batch_top_k_probs_cpu = batch_top_k_probs.cpu()
                     batch_top_k_indices_cpu = batch_top_k_indices.cpu()
-=======
-                token_probs_cpu = outputs.token_probs.cpu()
-                bbox_preds_cpu = outputs.bbox_preds.cpu()
->>>>>>> 2351d34b
 
                 for b_idx, p_idx in self.batch_prompt_mapping.items():
                     if p_idx is not None:
@@ -742,14 +726,13 @@
                             token = predicted_tokens_cpu[b_idx, t_idx].item()
                             predicted_tokens[p_idx].append(token)
 
-                            # Keep on GPU for later postprocessing
                             batch_bboxes[p_idx, batch_pos[p_idx]] = bbox_preds_cpu[
                                 b_idx, t_idx
                             ]
                             batch_pos[p_idx] += 1
                             scores[p_idx].append(scores_cpu[b_idx, t_idx].item())
 
-                            if top_k > 0:
+                            if top_k is not None:
                                 top_k_scores = {
                                     batch_top_k_indices_cpu[temp_idx, t_idx, k].item(): batch_top_k_probs_cpu[temp_idx, t_idx, k].item()
                                     for k in range(top_k)
