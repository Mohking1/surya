--- conflicted
+++ resolved
@@ -219,14 +219,10 @@
     # with the causal mask of flash attention, and we are careful to ignore this pad token when inserting
     # into cache
     def maybe_insert_beacon_tokens(
-<<<<<<< HEAD
         self,
         input_ids: torch.Tensor,
         num_predicted_tokens: torch.Tensor,
         num_new_tokens: Optional[torch.Tensor] = None
-=======
-        self, input_ids: torch.Tensor, num_predicted_tokens: torch.Tensor
->>>>>>> 5715935c
     ) -> Tuple[torch.Tensor, torch.Tensor]:
         batch_size, seq_len = (
             input_ids.shape
@@ -241,21 +237,11 @@
         # If no beacons needed, return original input
         needs_beacon = beacon_positions.any(dim=1)  # shape: [batch_size]
         if not needs_beacon.any():
-<<<<<<< HEAD
             if num_new_tokens is None:
                 num_new_tokens = torch.ones(batch_size, dtype=torch.long, device=input_ids.device) * seq_len
             return input_ids, num_new_tokens.squeeze(1)
         
         beacon_insert_pos = torch.zeros(batch_size, dtype=torch.long, device=input_ids.device)
-=======
-            return input_ids, torch.ones(
-                batch_size, dtype=torch.long, device=input_ids.device
-            ) * seq_len
-
-        beacon_insert_pos = torch.zeros(
-            batch_size, dtype=torch.long, device=input_ids.device
-        )
->>>>>>> 5715935c
         for i in range(batch_size):
             if needs_beacon[i]:
                 # Find first position that needs beacon
@@ -335,17 +321,8 @@
 
         num_predicted_tokens += num_new_tokens
 
-<<<<<<< HEAD
         input_ids, num_valid_tokens = self.maybe_insert_beacon_tokens(input_ids, num_predicted_tokens, num_new_tokens)
         position_ids = position_ids[:, -1:] + torch.arange(1, input_ids.shape[1] + 1, device=input_ids.device)
-=======
-        input_ids, num_valid_tokens = self.maybe_insert_beacon_tokens(
-            input_ids, num_predicted_tokens
-        )
-        position_ids = position_ids[:, -1:] + torch.arange(
-            1, input_ids.shape[1] + 1, device=input_ids.device
-        )
->>>>>>> 5715935c
         # Some of the input sequences may now have left padding tokens, so we want to account for that
         # offset is a per-batch offset of the position_ids
         offset = (input_ids.shape[1] - num_valid_tokens).unsqueeze(1)
@@ -654,14 +631,9 @@
             if (
                 self.num_empty_slots / batch_size
             ) > self.min_prefill_ratio and self.prompt_queue:
-<<<<<<< HEAD
-                # No lookahead tokens for prefill
-                updated_inputs, outputs, merge_idxs = self.prefill(current_inputs, max_lookahead_tokens=0)
-=======
                 updated_inputs, outputs, merge_idxs = self.prefill(
                     current_inputs, max_lookahead_tokens=max_lookahead_tokens
                 )
->>>>>>> 5715935c
 
                 predicted_tokens_cpu = outputs.preds.cpu()
                 scores_cpu = outputs.scores.cpu()
